/*
 * Copyright 2013 Jason Winnebeck
 *
 * Licensed under the Apache License, Version 2.0 (the "License");
 * you may not use this file except in compliance with the License.
 * You may obtain a copy of the License at
 *
 *     http://www.apache.org/licenses/LICENSE-2.0
 *
 * Unless required by applicable law or agreed to in writing, software
 * distributed under the License is distributed on an "AS IS" BASIS,
 * WITHOUT WARRANTIES OR CONDITIONS OF ANY KIND, either express or implied.
 * See the License for the specific language governing permissions and
 * limitations under the License.
 */

package org.gillius.jfxutils.chart;

import javafx.animation.KeyFrame;
import javafx.animation.KeyValue;
import javafx.animation.Timeline;
<<<<<<< HEAD
import javafx.beans.property.*;
=======
import javafx.beans.property.BooleanProperty;
import javafx.beans.property.DoubleProperty;
import javafx.beans.property.Property;
import javafx.beans.property.SimpleBooleanProperty;
import javafx.beans.property.SimpleDoubleProperty;
import javafx.beans.value.ChangeListener;
>>>>>>> 9fbadb81
import javafx.event.Event;
import javafx.event.EventHandler;
import javafx.event.EventType;
import javafx.geometry.Point2D;
import javafx.geometry.Rectangle2D;
import javafx.scene.chart.Axis;
import javafx.scene.chart.ValueAxis;
import javafx.scene.chart.XYChart;
import javafx.scene.input.MouseButton;
import javafx.scene.input.MouseEvent;
import javafx.scene.input.ScrollEvent;
import javafx.scene.layout.Pane;
import javafx.scene.shape.Rectangle;
import javafx.util.Duration;
<<<<<<< HEAD
import javafx.util.StringConverter;
=======

>>>>>>> 9fbadb81
import org.gillius.jfxutils.EventHandlerManager;

import java.lang.reflect.InvocationTargetException;

/**
 * ChartZoomManager manages a zooming selection rectangle and the bounds of the graph. It can be
 * enabled via {@link #start()} and disabled via {@link #stop()}. The normal usage is to create a
 * StackPane with two children, an XYChart type and a Rectangle. The Rectangle should start out
 * invisible and have mouseTransparent set to true. If it has a stroke, it should be of INSIDE
 * type to be pixel perfect.
 * <p>
 * You can also use {@link JFXChartUtil#setupZooming(XYChart)} for a default solution.
 * <p>
 * Six types of zooming are supported. All are enabled by default. The drag zooming can be disabled
 * with the {@link #setMouseFilter} set to a mouse filter that allows nothing. Mouse wheel zooming
 * can be disabled via the {@link #setMouseWheelZoomAllowed} method.
 * <ol>
 *   <li>Free-form zooming in the plot area on both axes</li>
 *   <li>X-axis only zooming by dragging in the x-axis</li>
 *   <li>Y-axis only zooming by dragging in the y-axis</li>
 *   <li>Free-form zooming by the mouse wheel. The location of the cursor is taken as the zoom
 *       focus point</li>
 *   <li>X-axis only zooming by mouse wheel; cursor used as focus point</li>
 *   <li>Y-axis only zooming by mouse wheel; cursor used as focus point</li>
 * </ol>
 * <p>
 * A lot of code in ChartZoomManager currently assumes there are no scale or rotate
 * transforms between the chartPane and the axes and plot area. However, all translation transforms,
 * layoutX/Y changes, padding, margin, and setTranslate issues should be OK. This might be improved
 * later, for example JavaFX 8 is rumored to allow transform multiplication, which could solve this.
 * <p>
 * Example FXML to create the components used by this class:
 * <pre>
&lt;StackPane fx:id="chartPane" alignment="CENTER"&gt;
  &lt;LineChart fx:id="chart" animated="false" legendVisible="false"&gt;
    &lt;xAxis&gt;
      &lt;NumberAxis animated="false" side="BOTTOM" /&gt;
    &lt;/xAxis&gt;
    &lt;yAxis&gt;
      &lt;NumberAxis animated="false" side="LEFT" /&gt;
    &lt;/yAxis&gt;
  &lt;/LineChart&gt;
  &lt;Rectangle fx:id="selectRect" fill="DODGERBLUE" height="0.0" mouseTransparent="true"
             opacity="0.3" stroke="#002966" strokeType="INSIDE" strokeWidth="3.0" width="0.0"
             x="0.0" y="0.0" StackPane.alignment="TOP_LEFT" /&gt;
&lt;/StackPane&gt;</pre>
 *
 * Example Java code in bound controller class:
 * <pre>
ChartZoomManager zoomManager = new ChartZoomManager( chartPane, selectRect, chart );
zoomManager.start();</pre>
 *
 * @author Jason Winnebeck
 * @author Hollis Waite
 */
public class ChartZoomManager {
	/**
	 * The default mouse filter for the {@link ChartZoomManager} filters events unless only primary
	 * mouse button (usually left) is depressed.
	 */
	public static final EventHandler<MouseEvent> DEFAULT_FILTER = new EventHandler<MouseEvent>() {
		@Override
		public void handle( MouseEvent mouseEvent ) {
			//The ChartPanManager uses this reference, so if behavior changes, copy to users first.
			if ( mouseEvent.getButton() != MouseButton.PRIMARY )
				mouseEvent.consume();
		}
	};

	private final SimpleDoubleProperty rectX = new SimpleDoubleProperty();
	private final SimpleDoubleProperty rectY = new SimpleDoubleProperty();
	private final SimpleBooleanProperty selecting = new SimpleBooleanProperty( false );

	private final DoubleProperty zoomDurationMillis = new SimpleDoubleProperty( 750.0 );
	private final BooleanProperty zoomAnimated = new SimpleBooleanProperty( true );
	private final BooleanProperty mouseWheelZoomAllowed = new SimpleBooleanProperty( true );

	private AxisConstraint zoomMode = AxisConstraint.None;
	private AxisConstraintStrategy axisConstraintStrategy = AxisConstraintStrategies.getIgnoreOutsideChart();
	private AxisConstraintStrategy mouseWheelAxisConstraintStrategy = AxisConstraintStrategies.getDefault();

	private EventHandler<? super MouseEvent> mouseFilter = DEFAULT_FILTER;

	private final EventHandlerManager handlerManager;

	private final Rectangle selectRect;
	private final Axis<?> xAxis;
	private final DoubleProperty xAxisLowerBoundProperty;
	private final DoubleProperty xAxisUpperBoundProperty;
	private final Axis<?> yAxis;
	private final DoubleProperty yAxisLowerBoundProperty;
	private final DoubleProperty yAxisUpperBoundProperty;
	private final XYChartInfo chartInfo;

	private final Timeline zoomAnimation = new Timeline();

	/**
	 * Construct a new ChartZoomManager. See {@link ChartZoomManager} documentation for normal usage.
	 *
	 * @param chartPane  A Pane which is the ancestor of all arguments
	 * @param selectRect A Rectangle whose layoutX/Y makes it line up with the chart
	 * @param chart      Chart to manage, where both X and Y axis are a {@link ValueAxis}.
	 */
	public <X,Y> ChartZoomManager( Pane chartPane, Rectangle selectRect, XYChart<X,Y> chart ) {
		this.selectRect = selectRect;
		this.xAxis = chart.getXAxis();
		this.xAxisLowerBoundProperty = getLowerBoundProperty(xAxis);
		this.xAxisUpperBoundProperty = getUpperBoundProperty(xAxis);
		this.yAxis = chart.getYAxis();
		this.yAxisLowerBoundProperty = getLowerBoundProperty(yAxis);
		this.yAxisUpperBoundProperty = getUpperBoundProperty(yAxis);

		if (
			xAxisLowerBoundProperty == null || xAxisUpperBoundProperty == null ||
			yAxisLowerBoundProperty == null || yAxisUpperBoundProperty == null
		) {
			throw new IllegalArgumentException("Axis type not supported");
		}

		chartInfo = new XYChartInfo( chart, chartPane );

		handlerManager = new EventHandlerManager( chartPane );

		handlerManager.addEventHandler( false, MouseEvent.MOUSE_PRESSED, new EventHandler<MouseEvent>() {
			@Override
			public void handle( MouseEvent mouseEvent ) {
				if ( passesFilter( mouseEvent ) )
					onMousePressed( mouseEvent );
			}
		} );

		handlerManager.addEventHandler( false, MouseEvent.DRAG_DETECTED, new EventHandler<MouseEvent>() {
			@Override
			public void handle( MouseEvent mouseEvent ) {
				if ( passesFilter( mouseEvent ) )
					onDragStart();
			}
		} );

		handlerManager.addEventHandler( false, MouseEvent.MOUSE_DRAGGED, new EventHandler<MouseEvent>() {
			@Override
			public void handle( MouseEvent mouseEvent ) {
				//Don't check filter here, we're either already started, or not
				onMouseDragged( mouseEvent );
			}
		} );

		handlerManager.addEventHandler( false, MouseEvent.MOUSE_RELEASED, new EventHandler<MouseEvent>() {
			@Override
			public void handle( MouseEvent mouseEvent ) {
				//Don't check filter here, we're either already started, or not
				onMouseReleased();
			}
		} );

		handlerManager.addEventHandler( false, ScrollEvent.ANY, new MouseWheelZoomHandler() );
	}

	/**
	 * Returns the current strategy in use for mouse drag events.
	 *
	 * @see #setAxisConstraintStrategy(AxisConstraintStrategy)
	 */
	public AxisConstraintStrategy getAxisConstraintStrategy() {
		return axisConstraintStrategy;
	}

	/**
	 * Sets the {@link AxisConstraintStrategy} to use for mouse drag events, which determines which axis is allowed for
	 * zooming. The default implementation is {@link AxisConstraintStrategies#getIgnoreOutsideChart()}.
	 *
	 * @see AxisConstraintStrategies
	 */
	public void setAxisConstraintStrategy( AxisConstraintStrategy axisConstraintStrategy ) {
		this.axisConstraintStrategy = axisConstraintStrategy;
	}

	/**
	 * Returns the current strategy in use for mouse wheel events.
	 *
	 * @see #setMouseWheelAxisConstraintStrategy(AxisConstraintStrategy)
	 */
	public AxisConstraintStrategy getMouseWheelAxisConstraintStrategy() {
		return mouseWheelAxisConstraintStrategy;
	}

	/**
	 * Sets the {@link AxisConstraintStrategy} to use for mouse wheel events, which determines which axis is allowed for
	 * zooming. The default implementation is {@link AxisConstraintStrategies#getDefault()}.
	 *
	 * @see AxisConstraintStrategies
	 */
	public void setMouseWheelAxisConstraintStrategy( AxisConstraintStrategy mouseWheelAxisConstraintStrategy ) {
		this.mouseWheelAxisConstraintStrategy = mouseWheelAxisConstraintStrategy;
	}

	/**
	 * If true, animates the zoom.
	 */
	public boolean isZoomAnimated() {
		return zoomAnimated.get();
	}

	/**
	 * If true, animates the zoom.
	 */
	public BooleanProperty zoomAnimatedProperty() {
		return zoomAnimated;
	}

	/**
	 * If true, animates the zoom.
	 */
	public void setZoomAnimated( boolean zoomAnimated ) {
		this.zoomAnimated.set( zoomAnimated );
	}

	/**
	 * Returns the number of milliseconds the zoom animation takes.
	 */
	public double getZoomDurationMillis() {
		return zoomDurationMillis.get();
	}

	/**
	 * Returns the number of milliseconds the zoom animation takes.
	 */
	public DoubleProperty zoomDurationMillisProperty() {
		return zoomDurationMillis;
	}

	/**
	 * Sets the number of milliseconds the zoom animation takes.
	 */
	public void setZoomDurationMillis( double zoomDurationMillis ) {
		this.zoomDurationMillis.set( zoomDurationMillis );
	}

	/**
	 * If true, allow zooming via mouse wheel.
	 */
	public boolean isMouseWheelZoomAllowed() {
		return mouseWheelZoomAllowed.get();
	}

	/**
	 * If true, allow zooming via mouse wheel.
	 */
	public BooleanProperty mouseWheelZoomAllowedProperty() {
		return mouseWheelZoomAllowed;
	}

	/**
	 * If true, allow zooming via mouse wheel.
	 */
	public void setMouseWheelZoomAllowed( boolean allowed ) {
		mouseWheelZoomAllowed.set( allowed );
	}

	/**
	 * Returns the mouse filter.
	 *
	 * @see #setMouseFilter(EventHandler)
	 */
	public EventHandler<? super MouseEvent> getMouseFilter() {
		return mouseFilter;
	}

	/**
	 * Sets the mouse filter for starting the zoom action. If the filter consumes the event with
	 * {@link Event#consume()}, then the event is ignored. If the filter is null, all events are
	 * passed through. The default filter is {@link #DEFAULT_FILTER}.
	 */
	public void setMouseFilter( EventHandler<? super MouseEvent> mouseFilter ) {
		this.mouseFilter = mouseFilter;
	}

	/**
	 * Start managing zoom management by adding event handlers and bindings as appropriate.
	 */
	public void start() {
		handlerManager.addAllHandlers();

		selectRect.widthProperty().bind( rectX.subtract( selectRect.translateXProperty() ) );
		selectRect.heightProperty().bind( rectY.subtract( selectRect.translateYProperty() ) );
		selectRect.visibleProperty().bind( selecting );
	}

	/**
	 * Stop managing zoom management by removing all event handlers and bindings, and hiding the
	 * rectangle.
	 */
	public void stop() {
		handlerManager.removeAllHandlers();
		selecting.set( false );
		selectRect.widthProperty().unbind();
		selectRect.heightProperty().unbind();
		selectRect.visibleProperty().unbind();
	}

	private boolean passesFilter( MouseEvent event ) {
		if ( mouseFilter != null ) {
			MouseEvent cloned = (MouseEvent) event.clone();
			mouseFilter.handle( cloned );
			if ( cloned.isConsumed() )
				return false;
		}

		return true;
	}

	private void onMousePressed( MouseEvent mouseEvent ) {
		double x = mouseEvent.getX();
		double y = mouseEvent.getY();

		Rectangle2D plotArea = chartInfo.getPlotArea();
		DefaultChartInputContext context = new DefaultChartInputContext( chartInfo, x, y );
		zoomMode = axisConstraintStrategy.getConstraint(context);

		if ( zoomMode == AxisConstraint.Both ) {
			selectRect.setTranslateX( x );
			selectRect.setTranslateY( y );
			rectX.set( x );
			rectY.set( y );

		} else if ( zoomMode == AxisConstraint.Horizontal ) {
			selectRect.setTranslateX( x );
			selectRect.setTranslateY( plotArea.getMinY() );
			rectX.set( x );
			rectY.set( plotArea.getMaxY() );

		} else if ( zoomMode == AxisConstraint.Vertical ) {
			selectRect.setTranslateX( plotArea.getMinX() );
			selectRect.setTranslateY( y );
			rectX.set( plotArea.getMaxX() );
			rectY.set( y );
		}
	}

	private void onDragStart() {
		//Don't actually start the selecting process until it's officially a drag
		//But, we saved the original coordinates from where we started.
		if ( zoomMode != AxisConstraint.None )
			selecting.set( true );
	}

	private void onMouseDragged( MouseEvent mouseEvent ) {
		if ( !selecting.get() )
			return;

		Rectangle2D plotArea = chartInfo.getPlotArea();

		if ( zoomMode == AxisConstraint.Both || zoomMode == AxisConstraint.Horizontal ) {
			double x = mouseEvent.getX();
			//Clamp to the selection start
			x = Math.max( x, selectRect.getTranslateX() );
			//Clamp to plot area
			x = Math.min( x, plotArea.getMaxX() );
			rectX.set( x );
		}

		if ( zoomMode == AxisConstraint.Both || zoomMode == AxisConstraint.Vertical ) {
			double y = mouseEvent.getY();
			//Clamp to the selection start
			y = Math.max( y, selectRect.getTranslateY() );
			//Clamp to plot area
			y = Math.min( y, plotArea.getMaxY() );
			rectY.set( y );
		}
	}

	private void onMouseReleased() {
		if ( !selecting.get() )
			return;

		//Prevent a silly zoom... I'm still undecided about && vs ||
		if ( selectRect.getWidth() == 0.0 ||
				 selectRect.getHeight() == 0.0 ) {
			selecting.set( false );
			return;
		}

		Rectangle2D zoomWindow = chartInfo.getDataCoordinates(
				selectRect.getTranslateX(), selectRect.getTranslateY(),
				rectX.get(), rectY.get()
		);

		xAxis.setAutoRanging( false );
		yAxis.setAutoRanging( false );
		if ( zoomAnimated.get() ) {
			zoomAnimation.stop();
			zoomAnimation.getKeyFrames().setAll(
					new KeyFrame( Duration.ZERO,
					              new KeyValue( xAxisLowerBoundProperty, getXAxisLowerBound() ),
					              new KeyValue( xAxisUpperBoundProperty, getXAxisUpperBound() ),
					              new KeyValue( yAxisLowerBoundProperty, getYAxisLowerBound() ),
					              new KeyValue( yAxisUpperBoundProperty, getYAxisUpperBound() )
					),
			    new KeyFrame( Duration.millis( zoomDurationMillis.get() ),
			                  new KeyValue( xAxisLowerBoundProperty, zoomWindow.getMinX() ),
			                  new KeyValue( xAxisUpperBoundProperty, zoomWindow.getMaxX() ),
			                  new KeyValue( yAxisLowerBoundProperty, zoomWindow.getMinY() ),
			                  new KeyValue( yAxisUpperBoundProperty, zoomWindow.getMaxY() )
			    )
			);
			zoomAnimation.play();
		} else {
			zoomAnimation.stop();
			setXAxisLowerBound( zoomWindow.getMinX() );
			setXAxisUpperBound( zoomWindow.getMaxX() );
			setYAxisLowerBound( zoomWindow.getMinY() );
			setYAxisUpperBound( zoomWindow.getMaxY() );
		}

		selecting.set( false );
	}

	private static double getBalance( double val, double min, double max ) {
		if ( val <= min )
			return 0.0;
		else if ( val >= max )
			return 1.0;

		return (val - min) / (max - min);
	}

	private class MouseWheelZoomHandler implements EventHandler<ScrollEvent> {
		private boolean ignoring = false;

		@Override
		public void handle( ScrollEvent event ) {
			EventType<? extends Event> eventType = event.getEventType();
			if ( eventType == ScrollEvent.SCROLL_STARTED ) {
				//mouse wheel events never send SCROLL_STARTED
				ignoring = true;
			} else if ( eventType == ScrollEvent.SCROLL_FINISHED ) {
				//end non-mouse wheel event
				ignoring = false;

			} else if ( eventType == ScrollEvent.SCROLL &&
			            //If we are allowing mouse wheel zooming
			            mouseWheelZoomAllowed.get() &&
			            //If we aren't between SCROLL_STARTED and SCROLL_FINISHED
			            !ignoring &&
			            //inertia from non-wheel gestures might have touch count of 0
			            !event.isInertia() &&
			            //Only care about vertical wheel events
			            event.getDeltaY() != 0 &&
			            //mouse wheel always has touch count of 0
			            event.getTouchCount() == 0 ) {

				//Find out which axes to zoom based on the strategy
				double eventX = event.getX();
				double eventY = event.getY();
				DefaultChartInputContext context = new DefaultChartInputContext( chartInfo, eventX, eventY );
				AxisConstraint zoomMode = mouseWheelAxisConstraintStrategy.getConstraint( context );

				if ( zoomMode == AxisConstraint.None )
					return;

				//If we are are doing a zoom animation, stop it. Also of note is that we don't zoom the
				//mouse wheel zooming. Because the mouse wheel can "fly" and generate a lot of events,
				//animation doesn't work well. Plus, as the mouse wheel changes the view a small amount in
				//a predictable way, it "looks like" an animation when you roll it.
				//We might experiment with mouse wheel zoom animation in the future, though.
				zoomAnimation.stop();

				//At this point we are a mouse wheel event, based on everything I've read
				Point2D dataCoords = chartInfo.getDataCoordinates( eventX, eventY );

				//Determine the proportion of change to the lower and upper bounds based on how far the
				//cursor is along the axis.
				double xZoomBalance = getBalance( dataCoords.getX(),
				                                  getXAxisLowerBound(), getXAxisUpperBound() );
				double yZoomBalance = getBalance( dataCoords.getY(),
				                                  getYAxisLowerBound(), getYAxisUpperBound() );

				//Are we zooming in or out, based on the direction of the roll
				double direction = -Math.signum( event.getDeltaY() );

				//TODO: Do we need to handle "continuous" scroll wheels that don't work based on ticks?
				//If so, the 0.2 needs to be modified
				double zoomAmount = 0.2 * direction;

				if ( zoomMode == AxisConstraint.Both || zoomMode == AxisConstraint.Horizontal ) {
					double xZoomDelta = ( getXAxisUpperBound() - getXAxisLowerBound() ) * zoomAmount;
					xAxis.setAutoRanging( false );
					setXAxisLowerBound( getXAxisLowerBound() - xZoomDelta * xZoomBalance );
					setXAxisUpperBound( getXAxisUpperBound() + xZoomDelta * ( 1 - xZoomBalance ) );
				}

				if ( zoomMode == AxisConstraint.Both || zoomMode == AxisConstraint.Vertical ) {
					double yZoomDelta = ( getYAxisUpperBound() - getYAxisLowerBound() ) * zoomAmount;
					yAxis.setAutoRanging( false );
					setYAxisLowerBound( getYAxisLowerBound() - yZoomDelta * yZoomBalance );
					setYAxisUpperBound( getYAxisUpperBound() + yZoomDelta * ( 1 - yZoomBalance ) );
				}
			}
		}
	}

	private double getXAxisLowerBound() {
		return xAxisLowerBoundProperty.get();
	}

	private void setXAxisLowerBound(double val) {
		xAxisLowerBoundProperty.set(val);
	}

	private double getXAxisUpperBound() {
		return xAxisUpperBoundProperty.get();
	}

	private void setXAxisUpperBound(double val) {
		xAxisUpperBoundProperty.set(val);
	}

	private double getYAxisLowerBound() {
		return yAxisLowerBoundProperty.get();
	}

	private void setYAxisLowerBound(double val) {
		yAxisLowerBoundProperty.set(val);
	}

	private double getYAxisUpperBound() {
		return yAxisUpperBoundProperty.get();
	}

	private void setYAxisUpperBound(double val) {
		yAxisUpperBoundProperty.set(val);
	}

<<<<<<< HEAD
	private static <T> DoubleProperty getLowerBoundProperty( Axis<T> axis ) {
=======
	private static <T> DoubleProperty getLowerBoundProperty(Axis<T> axis) {
>>>>>>> 9fbadb81
		return axis instanceof ValueAxis ?
				((ValueAxis<?>) axis).lowerBoundProperty() :
				toDoubleProperty(axis, ChartZoomManager.<T>getProperty(axis, "lowerBoundProperty") );
	}

<<<<<<< HEAD
	private static <T> DoubleProperty getUpperBoundProperty( Axis<T> axis ) {
=======
	private static <T> DoubleProperty getUpperBoundProperty(Axis<T> axis) {
>>>>>>> 9fbadb81
		return axis instanceof ValueAxis ?
				((ValueAxis<?>) axis).upperBoundProperty() :
				toDoubleProperty(axis, ChartZoomManager.<T>getProperty(axis, "upperBoundProperty") );
	}

<<<<<<< HEAD
	private static <T> DoubleProperty toDoubleProperty( final Axis<T> axis, Property<T> property ) {
		final StringProperty stringProperty = new SimpleStringProperty();
		final DoubleProperty doubleProperty = new SimpleDoubleProperty() {
			// keep a reference so that the stringProperty doesn't get garbage-collected
			private final StringProperty stringProp = stringProperty;
		};

		stringProperty.bindBidirectional(
			doubleProperty,
			new StringConverter<Number>() {
				@Override
				public String toString(Number val) {
					return val == null ? null : Double.toString(val.doubleValue());
				}
=======
	private static <T> DoubleProperty toDoubleProperty(Axis<T> axis, Property<T> property) {
		final ChangeListener<Number>[] doubleChangeListenerAry = new ChangeListener[1];
		final ChangeListener<T>[] realValListenerAry = new ChangeListener[1];
>>>>>>> 9fbadb81

		final DoubleProperty result = new SimpleDoubleProperty() {
			/** Retain references so that they're not garbage collected. */
			private final Object[] listeners = new Object[] {
				doubleChangeListenerAry, realValListenerAry
			};
		};

		doubleChangeListenerAry[0] = (observable, oldValue, newValue) -> {
            property.removeListener(realValListenerAry[0]);
            property.setValue(axis.toRealValue(
            	newValue == null ? null : newValue.doubleValue())
           	);
            property.addListener(realValListenerAry[0]);
        };
        result.addListener(doubleChangeListenerAry[0]);

        realValListenerAry[0] = (observable, oldValue, newValue) -> {
            result.removeListener(doubleChangeListenerAry[0]);
            result.setValue(axis.toNumericValue(newValue));
            result.addListener(doubleChangeListenerAry[0]);
        };
        property.addListener(realValListenerAry[0]);

		return result;
	}

<<<<<<< HEAD
	@SuppressWarnings( "unchecked" )
	private static <T> Property<T> getProperty( Object object, String method ) {
=======
	private static <T> Property<T> getProperty(Object object, String method) {
>>>>>>> 9fbadb81
		try {
			Object result = object.getClass().getMethod(method).invoke(object);
			return result instanceof Property ? (Property<T>) result : null;
		} catch (NoSuchMethodException | IllegalAccessException | InvocationTargetException ignored ) {}

		return null;
	}
}<|MERGE_RESOLUTION|>--- conflicted
+++ resolved
@@ -19,16 +19,8 @@
 import javafx.animation.KeyFrame;
 import javafx.animation.KeyValue;
 import javafx.animation.Timeline;
-<<<<<<< HEAD
 import javafx.beans.property.*;
-=======
-import javafx.beans.property.BooleanProperty;
-import javafx.beans.property.DoubleProperty;
-import javafx.beans.property.Property;
-import javafx.beans.property.SimpleBooleanProperty;
-import javafx.beans.property.SimpleDoubleProperty;
 import javafx.beans.value.ChangeListener;
->>>>>>> 9fbadb81
 import javafx.event.Event;
 import javafx.event.EventHandler;
 import javafx.event.EventType;
@@ -43,11 +35,7 @@
 import javafx.scene.layout.Pane;
 import javafx.scene.shape.Rectangle;
 import javafx.util.Duration;
-<<<<<<< HEAD
-import javafx.util.StringConverter;
-=======
-
->>>>>>> 9fbadb81
+
 import org.gillius.jfxutils.EventHandlerManager;
 
 import java.lang.reflect.InvocationTargetException;
@@ -581,46 +569,21 @@
 		yAxisUpperBoundProperty.set(val);
 	}
 
-<<<<<<< HEAD
 	private static <T> DoubleProperty getLowerBoundProperty( Axis<T> axis ) {
-=======
-	private static <T> DoubleProperty getLowerBoundProperty(Axis<T> axis) {
->>>>>>> 9fbadb81
 		return axis instanceof ValueAxis ?
 				((ValueAxis<?>) axis).lowerBoundProperty() :
 				toDoubleProperty(axis, ChartZoomManager.<T>getProperty(axis, "lowerBoundProperty") );
 	}
 
-<<<<<<< HEAD
 	private static <T> DoubleProperty getUpperBoundProperty( Axis<T> axis ) {
-=======
-	private static <T> DoubleProperty getUpperBoundProperty(Axis<T> axis) {
->>>>>>> 9fbadb81
 		return axis instanceof ValueAxis ?
 				((ValueAxis<?>) axis).upperBoundProperty() :
 				toDoubleProperty(axis, ChartZoomManager.<T>getProperty(axis, "upperBoundProperty") );
 	}
 
-<<<<<<< HEAD
 	private static <T> DoubleProperty toDoubleProperty( final Axis<T> axis, Property<T> property ) {
-		final StringProperty stringProperty = new SimpleStringProperty();
-		final DoubleProperty doubleProperty = new SimpleDoubleProperty() {
-			// keep a reference so that the stringProperty doesn't get garbage-collected
-			private final StringProperty stringProp = stringProperty;
-		};
-
-		stringProperty.bindBidirectional(
-			doubleProperty,
-			new StringConverter<Number>() {
-				@Override
-				public String toString(Number val) {
-					return val == null ? null : Double.toString(val.doubleValue());
-				}
-=======
-	private static <T> DoubleProperty toDoubleProperty(Axis<T> axis, Property<T> property) {
 		final ChangeListener<Number>[] doubleChangeListenerAry = new ChangeListener[1];
 		final ChangeListener<T>[] realValListenerAry = new ChangeListener[1];
->>>>>>> 9fbadb81
 
 		final DoubleProperty result = new SimpleDoubleProperty() {
 			/** Retain references so that they're not garbage collected. */
@@ -648,12 +611,8 @@
 		return result;
 	}
 
-<<<<<<< HEAD
 	@SuppressWarnings( "unchecked" )
 	private static <T> Property<T> getProperty( Object object, String method ) {
-=======
-	private static <T> Property<T> getProperty(Object object, String method) {
->>>>>>> 9fbadb81
 		try {
 			Object result = object.getClass().getMethod(method).invoke(object);
 			return result instanceof Property ? (Property<T>) result : null;
